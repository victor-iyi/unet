# Byte-compiled / optimized / DLL files
__pycache__/
*.py[cod]
*$py.class

# C extensions
*.so

# Distribution / packaging
.Python
build/
develop-eggs/
dist/
downloads/
eggs/
.eggs/
lib/
lib64/
parts/
sdist/
var/
wheels/
share/python-wheels/
*.egg-info/
.installed.cfg
*.egg
MANIFEST

# PyInstaller
#  Usually these files are written by a python script from a template
#  before PyInstaller builds the exe, so as to inject date/other infos into it.
*.manifest
*.spec

# Installer logs
pip-log.txt
pip-delete-this-directory.txt

# Unit test / coverage reports
htmlcov/
.tox/
.nox/
.coverage
.coverage.*
.cache
nosetests.xml
coverage.xml
*.cover
*.py,cover
.hypothesis/
.pytest_cache/
cover/

# Translations
*.mo
*.pot

# Django stuff:
*.log
local_settings.py
db.sqlite3
db.sqlite3-journal

# Flask stuff:
instance/
.webassets-cache

# Scrapy stuff:
.scrapy

# Sphinx documentation
docs/_build/

# PyBuilder
.pybuilder/
target/

# Jupyter Notebook
.ipynb_checkpoints

# IPython
profile_default/
ipython_config.py

# pyenv
#   For a library or package, you might want to ignore these files since the code is
#   intended to run in multiple environments; otherwise, check them in:
# .python-version

# pipenv
#   According to pypa/pipenv#598, it is recommended to include Pipfile.lock in version control.
#   However, in case of collaboration, if having platform-specific dependencies or dependencies
#   having no cross-platform support, pipenv may install dependencies that don't work, or not
#   install all needed dependencies.
#Pipfile.lock

# poetry
#   Similar to Pipfile.lock, it is generally recommended to include poetry.lock in version control.
#   This is especially recommended for binary packages to ensure reproducibility, and is more
#   commonly ignored for libraries.
#   https://python-poetry.org/docs/basic-usage/#commit-your-poetrylock-file-to-version-control
#poetry.lock

# pdm
#   Similar to Pipfile.lock, it is generally recommended to include pdm.lock in version control.
#pdm.lock
#   pdm stores project-wide configurations in .pdm.toml, but it is recommended to not include it
#   in version control.
#   https://pdm.fming.dev/#use-with-ide
.pdm.toml

# PEP 582; used by e.g. github.com/David-OConnor/pyflow and github.com/pdm-project/pdm
__pypackages__/

# Celery stuff
celerybeat-schedule
celerybeat.pid

# SageMath parsed files
*.sage.py

# Environments
.env
.venv
env/
venv/
ENV/
env.bak/
venv.bak/

# Spyder project settings
.spyderproject
.spyproject

# Rope project settings
.ropeproject

# mkdocs documentation
/site

# mypy
.mypy_cache/
.dmypy.json
dmypy.json

# Pyre type checker
.pyre/

# pytype static type analyzer
.pytype/

# Cython debug symbols
cython_debug/

# PyCharm
#  JetBrains specific template is maintained in a separate JetBrains.gitignore that can
#  be found at https://github.com/github/gitignore/blob/main/Global/JetBrains.gitignore
#  and can be added to the global gitignore or merged into this file.  For a more nuclear
#  option (not recommended) you can uncomment the following to ignore the entire idea folder.
#.idea/
.DS_Store

<<<<<<< HEAD
# !res/*.png
=======
!res/*.png
>>>>>>> 0b2329f1
data/
saved_models/<|MERGE_RESOLUTION|>--- conflicted
+++ resolved
@@ -160,10 +160,6 @@
 #.idea/
 .DS_Store
 
-<<<<<<< HEAD
-# !res/*.png
-=======
-!res/*.png
->>>>>>> 0b2329f1
+# res/*.png
 data/
 saved_models/